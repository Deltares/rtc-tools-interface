"""Mixin to store all required data for plotting. Can also call the plot function."""
import logging
import os
import copy
from pathlib import Path
import pickle
import time
<<<<<<< HEAD
=======
from typing import Union, List, Dict, Optional
>>>>>>> cc84af3c

from rtctools_interface.optimization.helpers.statistics_mixin import StatisticsMixin


from rtctools_interface.optimization.plotting.plot_tools import create_plot_each_priority, create_plot_final_results

from rtctools_interface.optimization.read_plot_table import get_joined_plot_config
from rtctools_interface.optimization.type_definitions import (
    PlotDataAndConfig,
    PlotOptions,
    PrioIndependentData,
)

logger = logging.getLogger("rtctools")

MAX_NUM_CACHED_FILES = 5


def get_most_recent_cache(cache_folder):
    """Get the most recent pickle file, based on its name."""
    cache_folder = Path(cache_folder)
    pickle_files = list(cache_folder.glob("*.pickle"))

    if pickle_files:
        return max(pickle_files, key=lambda file: int(file.stem), default=None)
    return None


def clean_cache_folder(cache_folder, max_files=10):
    """Clean the cache folder with pickles, remove the oldest ones when there are more than `max_files`."""
    cache_path = Path(cache_folder)
    files = [f for f in cache_path.iterdir() if f.suffix == ".pickle"]

    if len(files) > max_files:
        files.sort(key=lambda x: int(x.stem))
        files_to_delete = len(files) - max_files
        for i in range(files_to_delete):
            file_to_delete = cache_path / files[i]
            file_to_delete.unlink()


<<<<<<< HEAD
class PlotGoalsMixin(StatisticsMixin):
=======
def write_cache_file(cache_folder: Path, results_to_store: PlotDataAndConfig):
    """Write a file to the cache folder as a pickle file with the linux time as name."""
    os.makedirs(cache_folder, exist_ok=True)
    file_name = int(time.time())
    with open(cache_folder / f"{file_name}.pickle", "wb") as handle:
        pickle.dump(results_to_store, handle, protocol=pickle.HIGHEST_PROTOCOL)
    clean_cache_folder(cache_folder, MAX_NUM_CACHED_FILES)


def read_cache_file_from_folder(cache_folder: Path) -> Optional[PlotDataAndConfig]:
    """Read the most recent file from the cache folder."""
    cache_file_path = get_most_recent_cache(cache_folder)
    loaded_data: Optional[PlotDataAndConfig]
    if cache_file_path:
        with open(cache_file_path, "rb") as handle:
            loaded_data: PlotDataAndConfig = pickle.load(handle)
    else:
        loaded_data = None
    return loaded_data


class PlotGoalsMixin:
>>>>>>> cc84af3c
    """
    Class for plotting results.
    """

    plot_max_rows = 4
    plot_results_each_priority = True
    plot_final_results = True

    def __init__(self, **kwargs):
        super().__init__(**kwargs)
        try:
            plot_table_file = self.plot_table_file
        except AttributeError:
            plot_table_file = os.path.join(self._input_folder, "plot_table.csv")
        plot_config_list = kwargs.get("plot_config_list", [])
        read_from = kwargs.get("read_goals_from", "csv_table")
        goals_to_generate = kwargs.get("goals_to_generate", [])
        self.save_plot_to = kwargs.get("save_plot_to", "image")
        self.plotting_library = kwargs.get("plotting_library", "plotly")
        self.plot_config = get_joined_plot_config(
            plot_table_file, getattr(self, "goal_table_file", None), plot_config_list, read_from, goals_to_generate
        )

        # Store list of variable-names that may not be present in the results.
        variables_style_1 = [var for subplot_config in self.plot_config for var in subplot_config.variables_style_1]
        variables_style_2 = [var for subplot_config in self.plot_config for var in subplot_config.variables_style_2]
        variables_with_previous_result = [
            var for subplot_config in self.plot_config for var in subplot_config.variables_with_previous_result
        ]
        self.custom_variables = variables_style_1 + variables_style_2 + variables_with_previous_result

        self._cache_folder = Path(self._output_folder) / "cached_results"
        if "previous_run_plot_config" in kwargs:
            self._previous_run = kwargs["previous_run_plot_config"]
        else:
            self._previous_run = read_cache_file_from_folder(self._cache_folder)

    def pre(self):
        """Tasks before optimizing."""
        super().pre()
        self.intermediate_results = []

    def priority_completed(self, priority: int) -> None:
        """Store priority-dependent results required for plotting."""
        extracted_results = copy.deepcopy(self.extract_results())
        results_custom_variables = {
            custom_variable: self.get_timeseries(custom_variable)
            for custom_variable in self.custom_variables
            if custom_variable not in extracted_results
        }
        extracted_results.update(results_custom_variables)
        to_store = {"extract_result": extracted_results, "priority": priority}
        self.intermediate_results.append(to_store)
        super().priority_completed(priority)

    def post(self):
        """Tasks after optimizing. Creates a plot for for each priority."""
        super().post()

        if self.solver_stats['success']:
            prio_independent_data: PrioIndependentData = {
                "io_datetimes": self.io.datetimes,
                "times": self.times(),
                "target_series": self.collect_range_target_values(self.plot_config),
                "all_goals": self.goals() + self.path_goals(),
            }

            plot_options: PlotOptions = {
                "plot_config": self.plot_config,
                "plot_max_rows": self.plot_max_rows,
                "output_folder": self._output_folder,
                "save_plot_to": self.save_plot_to,
            }

            current_run: PlotDataAndConfig = {
                "intermediate_results": self.intermediate_results,
                "plot_options": plot_options,
                "prio_independent_data": prio_independent_data,
            }

            self.plot_data = {}
            if self.plot_results_each_priority:
                self.plot_data = self.plot_data | create_plot_each_priority(
                    current_run, plotting_library=self.plotting_library
                )

            if self.plot_final_results:
                self.plot_data = self.plot_data | create_plot_final_results(
                    current_run, self._previous_run, plotting_library=self.plotting_library
                )

            # Cache results, such that in a next run they can be used for comparison
            self._store_current_results(self._cache_folder, current_run)

    def _store_current_results(self, cache_folder, results_to_store):
        write_cache_file(cache_folder, results_to_store)
        self._plot_data_and_config = results_to_store

    @property
    def get_plot_data_and_config(self):
        """Get the plot data and config from the current run."""
        return self._plot_data_and_config<|MERGE_RESOLUTION|>--- conflicted
+++ resolved
@@ -5,10 +5,7 @@
 from pathlib import Path
 import pickle
 import time
-<<<<<<< HEAD
-=======
-from typing import Union, List, Dict, Optional
->>>>>>> cc84af3c
+from typing import Optional
 
 from rtctools_interface.optimization.helpers.statistics_mixin import StatisticsMixin
 
@@ -50,9 +47,6 @@
             file_to_delete.unlink()
 
 
-<<<<<<< HEAD
-class PlotGoalsMixin(StatisticsMixin):
-=======
 def write_cache_file(cache_folder: Path, results_to_store: PlotDataAndConfig):
     """Write a file to the cache folder as a pickle file with the linux time as name."""
     os.makedirs(cache_folder, exist_ok=True)
@@ -74,8 +68,7 @@
     return loaded_data
 
 
-class PlotGoalsMixin:
->>>>>>> cc84af3c
+class PlotGoalsMixin(StatisticsMixin):
     """
     Class for plotting results.
     """
@@ -135,7 +128,7 @@
         """Tasks after optimizing. Creates a plot for for each priority."""
         super().post()
 
-        if self.solver_stats['success']:
+        if self.solver_stats["success"]:
             prio_independent_data: PrioIndependentData = {
                 "io_datetimes": self.io.datetimes,
                 "times": self.times(),
